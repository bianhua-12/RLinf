--- conflicted
+++ resolved
@@ -1062,12 +1062,9 @@
         elif self.simulator_type == "robotwin":
             image_tensor = obs["images"]
             wrist_image_tensor = obs["wrist_images"]
-<<<<<<< HEAD
-=======
         elif self.simulator_type == "behavior":
             image_tensor = obs["images"]
             wrist_image_tensor = obs["wrist_images"]
->>>>>>> 8f8cd765
         else:
             raise NotImplementedError
 
